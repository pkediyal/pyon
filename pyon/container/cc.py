#!/usr/bin/env python

"""
Capability Container base class
TODO:
[ ] server and client name argument is a short cut
[ ] generic server and client delivery loop
[ ] decide on how Channel Type is passed/associated with gen server/client
[ ] Endpoint might be better as a 'factory' that can make handler instances
per request. This will also facilitate the Endpoint holding 'business'
objects/resources that each request has access to. This will keep the
actual handlers functional.
[ ] Determine a container ID
[ ] Use the unique container ID in the name
"""

__author__ = 'Adam R. Smith, Michael Meisinger'
__license__ = 'Apache 2.0'


from pyon.net.endpoint import RPCServer, BinderListener

from pyon.net import messaging
<<<<<<< HEAD
from pyon.container.apps import AppManager
from pyon.core.bootstrap import CFG, sys_name
=======
from pyon.core.bootstrap import CFG, sys_name, populate_registry
from pyon.service.service import add_service_by_name, get_service_by_name
>>>>>>> c6ad2c14

from pyon.util.log import log
from pyon.util.containers import DictModifier

from pyon.ion.process import IonProcessSupervisor

from zope.interface import providedBy
from zope.interface import Interface, implements

import string
import os
import msgpack

class IContainerAgent(Interface):

    def spawn_process(name=None, module=None, cls=None, config=None):
        pass

    def start_app(appdef=None, processapp=None, config=None):
        pass

    def start_app_from_url(app_url=""):
        pass

    def start_rel(rel=None):
        pass

    def start_rel_from_url(rel_url=""):
        pass

class Container(object):
    implements(IContainerAgent)
    """
    The Capability Container. Its purpose is to spawn/monitor processes and services
    that do the bulk of the work in the ION system.
    """
    node = None
    id = string.replace('%s.%d' % (os.uname()[1], os.getpid()), ".", "_")
    name = "container_agent-%s" % (id)
    pidfile = None

    def __init__(self, *args, **kwargs):
        log.debug("Container.__init__")
        # Create this Container's specific AppManager instance
        self.app_manager = AppManager(self)
        # Add the public callables of AppManager to Container
        for call in self.app_manager.container_api:
            setattr(self, call.__name__, call)

        self.proc_sup = IonProcessSupervisor(heartbeat_secs=CFG.cc.timeout.heartbeat)

        # Keep track of the overrides from the command-line, so they can trump app/rel file data
        self.spawn_args = DictModifier(CFG, kwargs)

    def start(self):
        log.debug("In Container.start")

        # Bootstrap object registry
        populate_registry()

        self.pidfile = "cc-pid-%d" % os.getpid()
        if os.path.exists(self.pidfile):
            raise Exception("Existing pid file already found: %s" % self.pidfile)

        self.proc_sup.start()
        self.node, self.ioloop = messaging.makeNode() # TODO: shortcut hack

        rsvc = RPCServer(node=self.node, name=self.name, service=self)

        # Start an ION process with the right kind of endpoint factory
        listener = BinderListener(self.node, self.name, rsvc, None, None)
        self.proc_sup.spawn((CFG.cc.proctype or 'green', None), listener=listener)

        # write out a PID file containing our agent messaging name
        with open(self.pidfile, 'w') as f:
            pid_contents = {'messaging': dict(CFG.server.amqp),
                            'container-agent': self.name,
                            'container-xp': sys_name }
            f.write(msgpack.dumps(pid_contents))

        self.app_manager.start()

        return listener.get_ready_event()


    def stop(self):
        log.debug("In Container.stop")
        # TODO: Have a choice of shutdown behaviors for waiting on children, timeouts, etc
        self.proc_sup.shutdown(CFG.cc.timeout.shutdown)
        try:
            os.unlink(self.pidfile)
        except Exception, e:
            log.warn("Pidfile did not unlink: %s" % str(e))

    def serve_forever(self):
        """ Run the container until killed. """
        log.debug("In Container.serve_forever")
        
        if not self.proc_sup.running:
            self.start()
            
        try:
            self.proc_sup.join_children()
        except (KeyboardInterrupt, SystemExit) as ex:
            log.info('Received a kill signal, shutting down the container.')
        except:
            log.exception('Unhandled error! Forcing container shutdown')

        self.proc_sup.shutdown(CFG.cc.timeout.shutdown)
            <|MERGE_RESOLUTION|>--- conflicted
+++ resolved
@@ -21,13 +21,9 @@
 from pyon.net.endpoint import RPCServer, BinderListener
 
 from pyon.net import messaging
-<<<<<<< HEAD
 from pyon.container.apps import AppManager
-from pyon.core.bootstrap import CFG, sys_name
-=======
 from pyon.core.bootstrap import CFG, sys_name, populate_registry
-from pyon.service.service import add_service_by_name, get_service_by_name
->>>>>>> c6ad2c14
+
 
 from pyon.util.log import log
 from pyon.util.containers import DictModifier
