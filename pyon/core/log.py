--- conflicted
+++ resolved
@@ -6,11 +6,8 @@
 
 from ooi.logging import config
 
-<<<<<<< HEAD
-=======
 DEFAULT_LOGGING_PATHS = ['res/config/logging.yml', 'res/config/logging.local.yml']
 logging_was_configured = False
->>>>>>> 6ae6b069
 
 def configure_logging(logging_conf_paths, logging_config_override=None):
     """
@@ -29,15 +26,10 @@
     if logging_config_override:
         try:
             config.add_configuration(logging_config_override)
-<<<<<<< HEAD
-        except Exception, e:
-            print 'WARNING: failed to apply logging override %r: %e' % (logging_config_override, e)
-=======
         except Exception,e:
             print 'WARNING: failed to apply logging override %r: %e' % (logging_config_override,e)
 
 def is_logging_configured():
     """ allow caller to determine if logging has already been configured in this container """
     global logging_was_configured
-    return logging_was_configured
->>>>>>> 6ae6b069
+    return logging_was_configured