#!/usr/bin/env python

__author__ = 'Adam R. Smith, Michael Meisinger, Dave Foster <dfoster@asascience.com>'
__license__ = 'Apache 2.0'

import threading
import traceback
from gevent.event import Event, waitall, AsyncResult
from gevent.queue import Queue
from gevent import greenlet

from pyon.util.log import log
from pyon.core.thread import PyonThreadManager, PyonThread, ThreadManager, PyonThreadTraceback
from pyon.service.service import BaseService
from gevent.event import Event, waitall, AsyncResult
from gevent.queue import Queue
from gevent import greenlet
from pyon.util.async import spawn
from pyon.core.exception import IonException, ContainerError, OperationInterruptedException
from pyon.util.containers import get_ion_ts
import threading
import traceback


class IonProcessThread(PyonThread):
    """
    Form the base of an ION process.
    """

    def __init__(self, target=None, listeners=None, name=None, service=None, cleanup_method=None, **kwargs):
        """
        Constructs an ION process.

        You don't create one of these directly, the IonProcessThreadManager run by a container does this for
        you via the ProcManager interface. Call the container's spawn_process method and this method will run.

        @param  target          A callable to run in the PyonThread. If None (typical), will use the target method
                                defined in this class.
        @param  listeners       A list of listening endpoints attached to this thread.
        @param  name            The name of this ION process.
        @param  service         An instance of the BaseService derived class which contains the business logic for
                                an ION process.
        @param  cleanup_method  An optional callable to run when the process is stopping. Runs after all other
                                notify_stop calls have run. Should take one param, this instance.
        """
        self._startup_listeners = listeners or []
        self.listeners          = []
        self.name               = name
        self.service            = service
        self._cleanup_method    = cleanup_method

<<<<<<< HEAD
        self.thread_manager     = ThreadManager(failure_notify_callback=self._child_failed)  # bubbles up to main thread manager
=======
        self.thread_manager     = ThreadManager(failure_notify_callback=self._child_failed) # bubbles up to main thread manager
        self._ctrl_thread       = None
>>>>>>> 5ddb1dfb
        self._ctrl_queue        = Queue()
        self._ready_control     = Event()
        self._errors            = []

        # processing vs idle time (ms)
        self._start_time        = None
        self._proc_time         = 0

        PyonThread.__init__(self, target=target, **kwargs)

    @property
    def time_stats(self):
        """
        Returns a 3-tuple of (total time, idle time, processing time), all in ms.
        """
        now = int(get_ion_ts())
        running_time = now - self._start_time

        idle_time = running_time - self._proc_time

        return (running_time, idle_time, self._proc_time)

    def _child_failed(self, child):
        """
        Occurs when any child greenlet fails.

        Propogates the error up to the process supervisor.
        """
        self.proc.kill(child.exception)

    def add_endpoint(self, listener):
        """
        Adds a listening endpoint to this ION process.

        Spawns the listen loop and sets the routing call to synchronize incoming messages
        here. If this process hasn't been started yet, adds it to the list of listeners
        to start on startup.
        """
        if self.proc:
            listener.routing_call = self._routing_call
            self.thread_manager.spawn(listener.listen)
            self.listeners.append(listener)
        else:
            self._startup_listeners.append(listener)

    def target(self, *args, **kwargs):
        """
        Control entrypoint. Setup the base properties for this process (mainly a listener).
        """
        if self.name:
            threading.current_thread().name = self.name

        # start time
        self._start_time = int(get_ion_ts())

        # spawn control flow loop
        self._ctrl_thread = self.thread_manager.spawn(self._control_flow)

        # wait on control flow loop!
        self._ctrl_thread.get()

    def _routing_call(self, call, context, *callargs, **callkwargs):
        """
        Endpoints call into here to synchronize across the entire IonProcess.

        Returns immediately with an AsyncResult that can be waited on. Calls
        are made by the loop in _control_flow. We pass in the calling greenlet so
        exceptions are raised in the correct context.

        @param  call        The call to be made within this ION processes' calling greenlet.
        @param  callargs    The keyword args to pass to the call.
        @param  context     Optional process-context (usually the headers of the incoming call) to be
                            set. Process-context is greenlet-local, and since we're crossing greenlet
                            boundaries, we must set it again in the ION process' calling greenlet.
        """
        ar = AsyncResult()

        if len(callargs) == 0 and len(callkwargs) == 0:
            log.warn("_routing_call got no arguments for the call %s, check your call's parameters", call)

        self._ctrl_queue.put((greenlet.getcurrent(), ar, call, callargs, callkwargs, context))
        return ar

    def has_pending_call(self, ar):
        """
        Returns true if the call (keyed by the AsyncResult returned by _routing_call) is still pending.
        """
        for _, qar, _, _, _, _ in self._ctrl_queue.queue:
            if qar == ar:
                return True

        return False

    def _cancel_pending_call(self, ar):
        """
        Cancels a pending call (keyed by the AsyncResult returend by _routing_call).

        @return True if the call was truly pending.
        """
        if self.has_pending_call(ar):
            ar.set(False)
            return True

        return False

    def _interrupt_control_thread(self):
        """
        Signal the control flow thread that it needs to abort processing, likely due to a timeout.
        """
        self._ctrl_thread.proc.kill(exception=OperationInterruptedException, block=False)

    def cancel_or_abort_call(self, ar):
        """
        Either cancels a future pending call, or aborts the current processing if the given AR is unset.

        The pending call is keyed by the AsyncResult returned by _routing_call.
        """
        if not self._cancel_pending_call(ar) and not ar.ready():
            self._interrupt_control_thread()

    def _control_flow(self):
        """
        Main process thread of execution method.

        This method is run inside a greenlet and exists for each ION process. Listeners
        attached to the process, either RPC Servers or Subscribers, synchronize their calls
        by placing future calls into the queue by calling _routing_call.  This is all done
        automatically for you by the Container's Process Manager.

        This method blocks until there are calls to be made in the synchronized queue, and
        then calls from within this greenlet.  Any exception raised is caught and re-raised
        in the greenlet that originally scheduled the call.  If successful, the AsyncResult
        created at scheduling time is set with the result of the call.
        """
        self._ready_control.set()

        for calltuple in self._ctrl_queue:
            calling_gl, ar, call, callargs, callkwargs, context = calltuple
            log.debug("control_flow making call: %s %s %s (has context: %s)", call, callargs, callkwargs, context is not None)

            res = None
            start_proc_time = int(get_ion_ts())

            # check context for expiration
            if context is not None and 'reply-by' in context:
                if start_proc_time >= int(context['reply-by']):
                    log.info("control_flow: attempting to process message already exceeding reply-by, ignore")
                    continue

            # also check ar if it is set, if it is, that means it is cancelled
            if ar.ready():
                log.info("control_flow: attempting to process message that has been cancelled, ignore")
                continue

            try:
                with self.service.push_context(context):
                    res = call(*callargs, **callkwargs)
            except OperationInterruptedException:
                # endpoint layer takes care of response as it's the one that caused this
                log.debug("Operation interrupted")
                pass
            except Exception as e:
                # raise the exception in the calling greenlet, and don't
                # wait for it to die - it's likely not going to do so.

                # try decorating the args of the exception with the true traceback
                # this should be reported by ThreadManager._child_failed
                exc = PyonThreadTraceback("IonProcessThread _control_flow caught an exception (call: %s, *args %s, **kwargs %s, context %s)\nTrue traceback captured by IonProcessThread' _control_flow:\n\n%s" % (call, callargs, callkwargs, context, traceback.format_exc()))
                e.args = e.args + (exc,)

                # HACK HACK HACK
                # we know that we only handle TypeError and IonException derived things, so only forward those if appropriate
                if isinstance(e, (TypeError, IonException)):
                    calling_gl.kill(exception=e, block=False)
                else:
                    # otherwise, swallow/record/report and hopefully we can continue on our way
                    self._errors.append((call, callargs, callkwargs, context, e, exc))

                    log.warn(exc)
                    log.warn("Attempting to continue...")

                    # have to raise something friendlier on the client side
                    calling_gl.kill(exception=ContainerError(str(exc)), block=False)
            finally:
                proc_time = int(get_ion_ts()) - start_proc_time
                self._proc_time += proc_time

            ar.set(res)

    def start_listeners(self):
        """
        Starts all listeners in managed greenlets.

        This must be called after starting this IonProcess. Currently, the Container's ProcManager
        will handle this for you, but if using an IonProcess manually, you must remember to call
        this method or no attached listeners will run.
        """

        # spawn all listeners in startup listeners (from initializer, or added later)
        for listener in self._startup_listeners:
            self.add_endpoint(listener)

        ev = Event()

        def allready(ev):
            waitall([x.get_ready_event() for x in self.listeners])
            ev.set()

        spawn(allready, ev)

        ev.wait(timeout=10)

    def _notify_stop(self):
        """
        Called when the process is about to be shut down.

        Instructs all listeners to close, puts a StopIteration into the synchronized queue,
        and waits for the listeners to close and for the control queue to exit.
        """
        map(lambda x: x.close(), self.listeners)
        self._ctrl_queue.put(StopIteration)

        # wait_children will join them and then get() them, which may raise an exception if any of them
        # died with an exception.
        self.thread_manager.wait_children(30)

        PyonThread._notify_stop(self)

        # run the cleanup method if we have one
        if self._cleanup_method is not None:
            self._cleanup_method(self)

    def get_ready_event(self):
        """
        Returns an Event that is set when the control greenlet is up and running.
        """
        return self._ready_control


class IonProcessThreadManager(PyonThreadManager):

    def _create_thread(self, target=None, **kwargs):
        return IonProcessThread(target=target, **kwargs)

# ---------------------------------------------------------------------------------------------------


class StandaloneProcess(BaseService):
    """
    A process is an ION process of type "standalone" that has an incoming messaging
    attachment for the process and operations as defined in a service YML.
    """
    process_type = "standalone"


class SimpleProcess(BaseService):
    """
    A simple process is an ION process of type "simple" that has no incoming messaging
    attachment.
    """
    process_type = "simple"


class ImmediateProcess(BaseService):
    """
    An immediate process is an ION process of type "immediate" that does its action in
    the on_init and on_start hooks, and that it terminated immediately after completion.
    Has no messaging attachment.
    """
    process_type = "immediate"<|MERGE_RESOLUTION|>--- conflicted
+++ resolved
@@ -49,12 +49,8 @@
         self.service            = service
         self._cleanup_method    = cleanup_method
 
-<<<<<<< HEAD
-        self.thread_manager     = ThreadManager(failure_notify_callback=self._child_failed)  # bubbles up to main thread manager
-=======
         self.thread_manager     = ThreadManager(failure_notify_callback=self._child_failed) # bubbles up to main thread manager
         self._ctrl_thread       = None
->>>>>>> 5ddb1dfb
         self._ctrl_queue        = Queue()
         self._ready_control     = Event()
         self._errors            = []
