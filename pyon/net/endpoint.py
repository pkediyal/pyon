#!/usr/bin/env python

"""Provides the communication layer above channels."""

from pyon.core import bootstrap, exception
from pyon.core.bootstrap import CFG, IonObject
from pyon.core.exception import exception_map, IonException, BadRequest, ServerError
from pyon.core.object import IonObjectBase
from pyon.net.channel import ChannelError, ChannelClosedError, BaseChannel, PublisherChannel, ListenChannel, SubscriberChannel, ServerChannel, BidirClientChannel, ChannelShutdownMessage
from pyon.core.interceptor.interceptor import Invocation, process_interceptors
from pyon.util.async import spawn, switch
from pyon.util.containers import get_ion_ts
from pyon.util.log import log
from pyon.net.transport import NameTrio, BaseTransport

from gevent import event, coros
from gevent.timeout import Timeout
from zope import interface
import uuid
import time

import traceback
import sys
from pyon.util.sflow import SFlowManager


interceptors = {"message_incoming": [], "message_outgoing": [], "process_incoming": [], "process_outgoing": []}

# Note: This is now called from pyon.core.bootstrap
def instantiate_interceptors(interceptor_cfg):
    stack = interceptor_cfg["stack"]
    defs = interceptor_cfg["interceptors"]

    by_name_dict = {}
    for type_and_direction in stack:
        interceptor_names = stack[type_and_direction]
        for name in interceptor_names:
            if name in by_name_dict:
                classinst = by_name_dict[name]
            else:
                interceptor_def = defs[name]

                # Instantiate and put in by_name array
                parts = interceptor_def["class"].split('.')
                modpath = ".".join(parts[:-1])
                classname = parts[-1]
                module = __import__(modpath, fromlist=[classname])
                classobj = getattr(module, classname)
                classinst = classobj()

                # Call configure
                classinst.configure(config = interceptor_def["config"] if "config" in interceptor_def else None)

                # Put in by_name_dict for possible re-use
                by_name_dict[name] = classinst

            interceptors[type_and_direction].append(classinst)

class EndpointError(StandardError):
    pass

class EndpointUnit(object):
    """
    A unit of conversation or one-way messaging.

    An EndpointUnit is produced by Endpoints and exist solely for the duration of one
    conversation. It can be thought of as a telephone call.

    In the case of request-response, an EndpointUnit is created on each side of the
    conversation, and exists for the life of that request and response. It is then
    torn down.

    You typically do not need to deal with these objects - they are created for you
    by an BaseEndpoint-derived class and encapsulate the "business-logic" of the communication,
    on top of the Channel layer which is the "transport" aka AMQP or otherwise.
    """

    channel = None
    _recv_greenlet = None

    def attach_channel(self, channel):
        log.debug("In EndpointUnit.attach_channel")
        log.debug("channel %s" % str(channel))
        self.channel = channel

    def _build_invocation(self, **kwargs):
        """
        Builds an Invocation instance to be used by the interceptor stack.
        This method exists so we can override it in derived classes (ex with a process).
        """
        inv = Invocation(**kwargs)
        return inv

    def _message_received(self, msg, headers):
        """
        Entry point for received messages in below channel layer. This method puts the message through
        the interceptor stack, then funnels the message into the message_received method.

        This method should not be overridden unless you are familiar with how the interceptor stack and
        friends work!
        """
        # interceptor point
        inv = self._build_invocation(path=Invocation.PATH_IN,
                                     message=msg,
                                     headers=headers)
        inv_prime = self._intercept_msg_in(inv)
        new_msg     = inv_prime.message
        new_headers = inv_prime.headers

        return self.message_received(new_msg, new_headers)

    def _intercept_msg_in(self, inv):
        """
        Performs interceptions of incoming messages.
        Override this to change what interceptor stack to go through and ordering.

        @param  inv     An Invocation instance.
        @returns        A processed Invocation instance.
        """
        inv_prime = process_interceptors(interceptors["message_incoming"] if "message_incoming" in interceptors else [], inv)
        return inv_prime

    def message_received(self, msg, headers):
        """
        """
        log.debug("In EndpointUnit.message_received")

    def send(self, msg, headers=None, **kwargs):
        """
        Public send method.
        Calls _build_msg (_build_header and _build_payload), then _send which puts it through the Interceptor stack(s).

        @param  msg         The message to send. Will be passed into _build_payload. You may modify the contents there.
        @param  headers     Optional headers to send. Will override anything produced by _build_header.
        @param  kwargs      Passed through to _send.
        """
        _msg, _header = self._build_msg(msg)
        if headers: _header.update(headers)
        return self._send(_msg, _header, **kwargs)

    def _send(self, msg, headers=None, **kwargs):
        """
        Handles the send interaction with the Channel.

        Override this method to get custom behavior of how you want your endpoint unit to operate.
        Kwargs passed into send will be forwarded here. They are not used in this base method.
        """
        log.debug("In EndpointUnit._send: %s", headers)
        # interceptor point
        inv = self._build_invocation(path=Invocation.PATH_OUT,
                                     message=msg,
                                     headers=headers)
        inv_prime = self._intercept_msg_out(inv)
        new_msg = inv_prime.message
        new_headers = inv_prime.headers

        self.channel.send(new_msg, new_headers)

    def _intercept_msg_out(self, inv):
        """
        Performs interceptions of outgoing messages.
        Override this to change what interceptor stack to go through and ordering.

        @param  inv     An Invocation instance.
        @returns        A processed Invocation instance.
        """
        inv_prime = process_interceptors(interceptors["message_outgoing"] if "message_outgoing" in interceptors else [], inv)
        return inv_prime

    def spawn_listener(self):
        def client_recv():
            while True:
                try:
                    log.debug("client_recv waiting for a message")
                    msg, headers, delivery_tag = self.channel.recv()
                    log.debug("client_recv got a message")
                    log_message(self.channel._send_name , msg, headers, delivery_tag)

                    try:
                        self._message_received(msg, headers)
                    finally:
                        # always ack a listener response
                        self.channel.ack(delivery_tag)
                except ChannelClosedError:
                    log.debug('Channel was closed during client_recv listen loop')
                    break

        # @TODO: spawn should be configurable to maybe the proc_sup in the container?
        self._recv_greenlet = spawn(client_recv)

    def close(self):
        if self._recv_greenlet is not None:
            # This is not entirely correct. We do it here because we want the listener's client_recv to exit gracefully
            # and we may be reusing the channel. This *SEEMS* correct but we're reaching into Channel too far.
            # @TODO: remove spawn_listener altogether.
            self.channel._recv_queue.put(ChannelShutdownMessage())
            self._recv_greenlet.join(timeout=2)
            self._recv_greenlet.kill()      # he's dead, jim

        if self.channel is not None:
            # related to above, the close here would inject the ChannelShutdownMessage if we are NOT reusing.
            # we may end up having a duplicate, but I think logically it would never be a problem.
            # still, need to clean this up.
            self.channel.close()

    def _build_header(self, raw_msg):
        """
        Assembles the headers of a message from the raw message's content.
        """
        log.debug("EndpointUnit _build_header")
        return {'ts':get_ion_ts()}

    def _build_payload(self, raw_msg):
        """
        Assembles the payload of a message from the raw message's content.

        @TODO will this be used? seems unlikely right now.
        """
        log.debug("EndpointUnit _build_payload")
        return raw_msg

    def _build_msg(self, raw_msg):
        """
        Builds a message (headers/payload) from the raw message's content.
        You typically do not need to override this method, but override the _build_header
        and _build_payload methods.

        @returns A 2-tuple of payload, headers
        """
        log.debug("EndpointUnit _build_msg")
        header = self._build_header(raw_msg)
        payload = self._build_payload(raw_msg)

        return payload, header

class BaseEndpoint(object):
    """
    An Endpoint is an object capable of communication with one or more other Endpoints.

    You should not use this BaseEndpoint base class directly, but one of the derived types such as
    RPCServer, Publisher, Subscriber, etc.

    An BaseEndpoint creates EndpointUnits, which are instances of communication/conversation,
    like a Factory.
    """
    endpoint_unit_type = EndpointUnit
    channel_type = BidirClientChannel
    node = None     # connection to the broker, basically

    # Endpoints
    # TODO: Make weakref or replace entirely
    endpoint_by_name = {}

    def __init__(self, node=None):

        self.node = node

#        # @TODO: MOVE THIS
#        if name in self.endpoint_by_name:
#            self.endpoint_by_name[name].append(self)
#        else:
#            self.endpoint_by_name[name] = [self]

    @classmethod
    def _get_container_instance(cls):
        """
        Helper method to return the singleton Container.instance.
        This method helps single responsibility of _ensure_node and makes testing much easier.

        We have to late import Container because Container depends on ProcessRPCServer in this file.

        This is a classmethod so we can use it from other places.
        """
        from pyon.container.cc import Container
        return Container.instance

    def _ensure_node(self):
        """
        Makes sure a node exists in this endpoint, and if it can, pulls from the Container singleton.
        This method is automatically called before accessing the node in both create_endpoint and in
        ListeningBaseEndpoint.listen.
        """
        log.debug("BaseEndpoint._ensure_node (current: %s)", self.node is not None)

        if not self.node:
            container_instance = self._get_container_instance()
            if container_instance:
                log.debug("Pulling node from Container.instance")
                self.node = container_instance.node
            else:
                raise EndpointError("Cannot pull node from Container.instance and no node specified")

    def create_endpoint(self, to_name=None, existing_channel=None, **kwargs):
        """
        @param  to_name     Either a string or a 2-tuple of (exchange, name)
        """
        if existing_channel:
            ch = existing_channel
        else:
            self._ensure_node()
            ch = self._create_channel()

        e = self.endpoint_unit_type(**kwargs)
        e.attach_channel(ch)

        return e

    def _create_channel(self, **kwargs):
        """
        Creates a channel, used by create_endpoint.

        Can pass additional kwargs in to be passed through to the channel provider.
        """
        return self.node.channel(self.channel_type, **kwargs)

    def close(self):
        """
        To be defined by derived classes. Cleanup any resources here, such as channels being open.
        """
        pass

class SendingBaseEndpoint(BaseEndpoint):
    def __init__(self, node=None, to_name=None, name=None):
        BaseEndpoint.__init__(self, node=node)

        if name:
            log.warn("SendingBaseEndpoint: name param is deprecated, please use to_name instead")
        self._send_name = to_name or name

        # ensure NameTrio
        if not isinstance(self._send_name, NameTrio):
            self._send_name = NameTrio(bootstrap.get_sys_name(), self._send_name)   # if send_name is a tuple it takes precedence

    def create_endpoint(self, to_name=None, existing_channel=None, **kwargs):
        e = BaseEndpoint.create_endpoint(self, to_name=to_name, existing_channel=existing_channel, **kwargs)

        name = to_name or self._send_name
        assert name

        # ensure NameTrio
        if not isinstance(name, NameTrio):
            name = NameTrio(bootstrap.get_sys_name(), name)     # if name is a tuple it takes precedence

        e.channel.connect(name)
        return e

    def _create_channel(self, **kwargs):
        """
        Overrides the BaseEndpoint create channel to supply a transport if our send_name is one.
        """
        if isinstance(self._send_name, BaseTransport):
            kwargs.update({'transport':self._send_name})

        return BaseEndpoint._create_channel(self, **kwargs)


def log_message(recv, msg, headers, delivery_tag=None):
    """
    Utility function to print an legible comprehensive summary of a received message.
    """
    if getattr(recv, '__iter__', False):
        recv = ".".join(str(item) for item in recv if item)
    log.info("MESSAGE RECV [S->%s]: len=%s, headers=%s", recv, len(str(msg)), headers)

class ListeningBaseEndpoint(BaseEndpoint):
    """
    Establishes channel type for a host of derived, listen/react endpoint factories.
    """
    channel_type = ListenChannel

    def __init__(self, node=None, name=None, from_name=None, binding=None):
        BaseEndpoint.__init__(self, node=node)

        if name:
            log.warn("ListeningBaseEndpoint: name param is deprecated, please use from_name instead")
        self._recv_name = from_name or name

        # ensure NameTrio
        if not isinstance(self._recv_name, NameTrio):
            self._recv_name = NameTrio(bootstrap.get_sys_name(), self._recv_name, binding)   # if _recv_name is tuple it takes precedence

        self._ready_event = event.Event()
        self._binding = binding

    def _create_channel(self, **kwargs):
        """
        Overrides the BaseEndpoint create channel to supply a transport if our recv name is one.
        """
        if isinstance(self._recv_name, BaseTransport):
            kwargs.update({'transport':self._recv_name})

        return BaseEndpoint._create_channel(self, **kwargs)

    def get_ready_event(self):
        """
        Returns an async event you can .wait() on.
        Used to indicate when listen() is ready to start listening.
        """
        return self._ready_event

    def _setup_listener(self, name, binding=None):
        self._chan.setup_listener(name, binding=binding)

    def listen(self, binding=None):
        log.debug("LEF.listen: binding %s", binding)

        binding = binding or self._binding or self._recv_name.binding

        self._ensure_node()
        kwargs = {}
        if isinstance(self._recv_name, BaseTransport):
            kwargs.update({'transport':self._recv_name})
        self._chan = self.node.channel(self.channel_type, **kwargs)

        # @TODO this does not feel right
        if isinstance(self._recv_name, BaseTransport):
            self._recv_name.setup_listener(binding, self._setup_listener)
            self._chan._recv_name = self._recv_name
        else:
            self._setup_listener(self._recv_name, binding=binding)
        self._chan.start_consume()

        # notify any listeners of our readiness
        self._ready_event.set()

        while True:
            log.debug("LEF: %s blocking, waiting for a message", self._recv_name)
            try:
                with self._chan.accept() as newchan:
                    msg, headers, delivery_tag = newchan.recv()

                    log.debug("LEF %s received message %s, headers %s, delivery_tag %s", self._recv_name, "-", headers, delivery_tag)
                    log_message(self._recv_name, msg, headers, delivery_tag)

                    try:
                        e = self.create_endpoint(existing_channel=newchan)
                        e._message_received(msg, headers)
                    except Exception:
                        log.exception("Unhandled error while handling received message")
                        raise
                    finally:
                        # ALWAYS ACK
                        newchan.ack(delivery_tag)

            except ChannelClosedError as ex:
                log.debug('Channel was closed during LEF.listen')
                break

    def close(self):
        BaseEndpoint.close(self)
        self._chan.close()

#
# PUB/SUB
#

class PublisherEndpointUnit(EndpointUnit):
    pass

class Publisher(SendingBaseEndpoint):
    """
    Simple publisher sends out broadcast messages.
    """

    endpoint_unit_type = PublisherEndpointUnit
    channel_type = PublisherChannel

    def __init__(self, **kwargs):
        self._pub_ep = None
        SendingBaseEndpoint.__init__(self, **kwargs)

    def publish(self, msg, to_name=None):

        ep = None
        if not to_name:
            # @TODO: needs thread safety
            if not self._pub_ep:
                self._pub_ep = self.create_endpoint(self._send_name)
            ep = self._pub_ep
        else:
            ep = self.create_endpoint(to_name)

        ep.send(msg)
        return ep

    def close(self):
        """
        Closes the opened publishing channel, if we've opened it previously.
        """
        if self._pub_ep:
            self._pub_ep.close()



class SubscriberEndpointUnit(EndpointUnit):
    """
    @TODO: Should have routing mechanics, possibly shared with other listener endpoint types
    """
    def __init__(self, callback):
        EndpointUnit.__init__(self)
        self.set_callback(callback)

    def set_callback(self, callback):
        """
        Sets the callback to be used by this SubscriberEndpointUnit when a message is received.
        """
        self._callback = callback

    def message_received(self, msg, headers):
        EndpointUnit.message_received(self, msg, headers)
        assert self._callback, "No callback provided, cannot route subscribed message"

        self._callback(msg, headers)


class Subscriber(ListeningBaseEndpoint):
    """
    Subscribes to messages.

    The Subscriber is flexible in that it lets you subscribe to a known queue, or an anonymous
    queue with a binding, but you must make sure to use the correct calls to set that up.

    Known queue:  name=(xp, thename), binding=None
    New queue:    name=None or (xp, None), binding=your binding
    """

    endpoint_unit_type = SubscriberEndpointUnit
    channel_type = SubscriberChannel

    def __init__(self, callback=None, **kwargs):
        """
        @param  callback should be a callable with two args: msg, headers
        """
        assert callback, "No callback provided"
        self._callback = callback
        ListeningBaseEndpoint.__init__(self, **kwargs)

    def create_endpoint(self, **kwargs):
        log.debug("Subscriber.create_endpoint override")
        return ListeningBaseEndpoint.create_endpoint(self, callback=self._callback, **kwargs)


#
# BIDIRECTIONAL ENDPOINTS
#
class BidirectionalEndpointUnit(EndpointUnit):
    pass

class BidirectionalListeningEndpointUnit(EndpointUnit):
    pass

#
#  REQ / RESP (and RPC)
#

class RequestEndpointUnit(BidirectionalEndpointUnit):
    def _send(self, msg, headers=None, **kwargs):

        # could have a specified timeout in kwargs
        if 'timeout' in kwargs and kwargs['timeout'] is not None:
            timeout = kwargs['timeout']
        else:
            timeout = CFG.endpoint.receive.timeout or 10

        log.debug("RequestEndpointUnit.send (timeout: %s)", timeout)

        ts = time.time()

        if not self._recv_greenlet:
            self.channel.setup_listener(NameTrio(self.channel._send_name.exchange)) # anon queue
            self.channel.start_consume()
            self.spawn_listener()

        self.response_queue = event.AsyncResult()
        self.message_received = lambda m, h: self.response_queue.set((m, h))

        BidirectionalEndpointUnit._send(self, msg, headers=headers)

        try:
            result_data, result_headers = self.response_queue.get(timeout=timeout)
        except Timeout:
            raise exception.Timeout('Request timed out (%d sec) waiting for response from %s' % (timeout, str(self.channel._send_name)))
        finally:
            elapsed = time.time() - ts
            log.info("Client-side request (conv id: %s/%s, dest: %s): %.2f elapsed", headers.get('conv-id', 'NOCONVID'),
                                                                                     headers.get('conv-seq', 'NOSEQ'),
                                                                                     self.channel._send_name,
                                                                                     elapsed)

        log.debug("Response data: %s, headers: %s", result_data, result_headers)
        return result_data, result_headers

    def _build_header(self, raw_msg):
        """
        Sets headers common to Request-Response patterns, non-ion-specific.
        """
        headers = BidirectionalEndpointUnit._build_header(self, raw_msg)
        headers['performative'] = 'request'
        if self.channel and self.channel._send_name and isinstance(self.channel._send_name, NameTrio):
            headers['receiver'] = "%s,%s" % (self.channel._send_name.exchange, self.channel._send_name.queue)   # @TODO correct?

        return headers

class RequestResponseClient(SendingBaseEndpoint):
    """
    Sends a request, waits for a response.
    """
    endpoint_unit_type = RequestEndpointUnit

    def request(self, msg, headers=None, timeout=None):
        log.debug("RequestResponseClient.request: %s, headers: %s", msg, headers)
        e = self.create_endpoint(self._send_name)
        try:
            retval, headers = e.send(msg, headers=headers, timeout=timeout)
        finally:
            # always close, even if endpoint raised a logical exception
            e.close()
        return retval

class ResponseEndpointUnit(BidirectionalListeningEndpointUnit):
    """
    The listener side makes one of these.
    """
    def _build_header(self, raw_msg):
        """
        Sets headers common to Response side of Request-Response patterns, non-ion-specific.
        """
        headers = BidirectionalListeningEndpointUnit._build_header(self, raw_msg)
        headers['performative'] = 'inform-result'                       # overriden by response pattern, feels wrong
        if self.channel and self.channel._send_name and isinstance(self.channel._send_name, NameTrio):
            headers['receiver'] = "%s,%s" % (self.channel._send_name.exchange, self.channel._send_name.queue)       # @TODO: correct?
        headers['language']     = 'ion-r2'
        headers['encoding']     = 'msgpack'
        headers['format']       = raw_msg.__class__.__name__    # hmm
        headers['reply-by']     = 'todo'                        # clock sync is a problem

        return headers

class RequestResponseServer(ListeningBaseEndpoint):
    endpoint_unit_type = ResponseEndpointUnit
    channel_type = ServerChannel
    pass

class RPCRequestEndpointUnit(RequestEndpointUnit):

    def _send(self, msg, headers=None, **kwargs):
        log.info("MESSAGE SEND [S->D] RPC: %s" % str(msg))

        try:
            res, res_headers = RequestEndpointUnit._send(self, msg, headers=headers, **kwargs)
        except exception.Timeout:
            self._sample_request(-1, 'Timeout', msg, headers, '', {})
            raise

        # possibly sample before we do any raising
        self._sample_request(res_headers['status_code'], res_headers['error_message'], msg, headers, res, res_headers)

        # Check response header
        if res_headers["status_code"] != 200:
            log.debug("RPCRequestEndpointUnit received an error (%d): %s", res_headers['status_code'], res_headers['error_message'])
            self._raise_exception(res_headers["status_code"], res_headers["error_message"])

        return res, res_headers

    def _sample_request(self, status, status_descr, msg, headers, response, response_headers):
        """
        Performs sFlow sampling of a completed/errored RPC request (if configured to).

        Makes two calls:
        1) get_sflow_manager (overridden at process level)
        2) make sample dict (the kwargs to sflow_manager.transaction, may be overridden where appropriate)

        Then performs the transact call if the manager says to do so.
        """
        if CFG.container.get('sflow', {}).get('enabled', False):
            sm = self._get_sflow_manager()
            if sm and sm.should_sample:
                app_name = self._get_sample_name()
                try:
                    trans_kwargs = self._build_sample(app_name, status, status_descr, msg, headers, response, response_headers)
                    sm.transaction(**trans_kwargs)
                except Exception:
                    log.exception("Could not sample, ignoring")

            else:
                log.debug("No SFlowManager or it told us not to sample this transaction")

    def _get_sample_name(self):
        """
        Gets the app_name that should be used for the sample.

        Typically this would be a process id.
        """
        # at the rpc level we really don't know, we're not a process.
        return "unknown-rpc-client"

    def _get_sflow_manager(self):
        """
        Finds the sFlow manager that should be used.
        """
        # at this level, we don't have any ref back to the container other than the singleton
        from pyon.container.cc import Container
        if Container.instance:
            return Container.instance.sflow_manager

        return None

    def _build_sample(self, name, status, status_descr, msg, headers, response, response_headers):
        """
        Builds a transaction sample.

        Should return a dict in the form of kwargs to be passed to SFlowManager.transaction.
        """
        # build args to pass to transaction
        extra_attrs = {'conv-id': headers.get('conv-id', ''),
                       'service': response_headers.get('sender-service', '')}

        cur_time_ms = int(time.time() * 1000)
        time_taken = (cur_time_ms - int(headers.get('ts', cur_time_ms))) * 1000      # sflow wants microseconds!

        # build op name: typically sender-service.op, or falling back to sender.op
        op_first = response_headers.get('sender-service', response_headers.get('sender', headers.get('receiver', '')))
        if "," in op_first:
            op_first = op_first.rsplit(',', 1)[-1]

        op = ".".join((op_first,
                       headers.get('op', 'unknown')))

        # status code map => ours to sFlow (defaults to 3 aka INTERNAL_ERROR)
        status = SFlowManager.status_map.get(status, 3)

        sample = {  'app_name':     name,
                    'op':           op,
                    'attrs':        extra_attrs,
                    'status_descr': status_descr,
                    'status':       str(status),
                    'req_bytes':    len(str(msg)),
                    'resp_bytes':   len(str(response)),
                    'uS':           time_taken,
                    'initiator':    headers.get('sender', ''),
                    'target':       headers.get('receiver', '')}

        return sample

    conv_id_counter = 0
    _lock = coros.RLock()       # @TODO: is this safe?
    _conv_id_root = None

    def _build_conv_id(self):
        """
        Builds a unique conversation id based on the container name.
        """
        with RPCRequestEndpointUnit._lock:
            RPCRequestEndpointUnit.conv_id_counter += 1

            if not RPCRequestEndpointUnit._conv_id_root:
                # set default to use uuid-4, similar to what we'd get out of the container id anyway
                RPCRequestEndpointUnit._conv_id_root = str(uuid.uuid4())[0:6]

                # try to get the real one from the container, but do it safely
                try:
                    from pyon.container.cc import Container
                    if Container.instance and Container.instance.id:
                        RPCRequestEndpointUnit._conv_id_root = Container.instance.id
                except:
                    pass

        return "%s-%d" % (RPCRequestEndpointUnit._conv_id_root, RPCRequestEndpointUnit.conv_id_counter)

    def _build_header(self, raw_msg):
        """
        Build header override.

        This should set header values that are invariant or have nothing to do with the specific
        call being made (such as op).
        """
        headers = RequestEndpointUnit._build_header(self, raw_msg)
        headers['protocol'] = 'rpc'
        headers['conv-seq'] = 1     # @TODO will not work well with agree/status etc
        headers['conv-id']  = self._build_conv_id()
        headers['language'] = 'ion-r2'
        headers['encoding'] = 'msgpack'
        headers['format']   = raw_msg.__class__.__name__    # hmm
        headers['reply-by'] = 'todo'                        # clock sync is a problem

        return headers

    def _raise_exception(self, code, message):
        if str(code) in exception_map:
            raise exception_map[str(code)](message)
        else:
            log.debug("Raising ServerError")
            raise ServerError(message)

class RPCClient(RequestResponseClient):
    """
    Base RPCClient class.

    RPC Clients are defined via generate_interfaces for each service, but also may be defined
    on the fly by instantiating one and passing a service Interface class (from the same files
    as the predefined clients) or an IonServiceDefinition, typically obtained from the pycc shell.
    This way, a developer debugging a live system has access to a service he/she may not know about
    at compile time.
    """
    endpoint_unit_type = RPCRequestEndpointUnit

    def __init__(self, iface=None, **kwargs):
        if isinstance(iface, interface.interface.InterfaceClass):
            self._define_interface(iface)
#        elif isinstance(iface, IonServiceDefinition):
#            self._define_svcdef(iface)

        RequestResponseClient.__init__(self, **kwargs)

#    def _define_svcdef(self, svc_def):
#        """
#        Defines an RPCClient's attributes from an IonServiceDefinition.
#        """
#        for meth in svc_def.operations:
#            name        = meth.op_name
#            in_obj      = meth.def_in
#            callargs    = meth.def_in.schema.keys()     # requires ordering to be correct via OrderedDict yaml patching of pyon/core/object.py
#            doc         = meth.__doc__
#
#            self._set_svc_method(name, in_obj, meth.def_in.schema.keys(), doc)

    def _define_interface(self, iface):
        """
        from dorian's RPCClientEntityFromInterface: sets attrs on this client instance from an interface definition.
        """
        methods = iface.namesAndDescriptions()

        # @TODO: hack to get the name of the svc for object name building
        svc_name = iface.getName()[1:]

        for name, command in methods:
            in_obj_name = "%s_%s_in" % (svc_name, name)
            doc         = command.getDoc()

            self._set_svc_method(name, in_obj_name, command.getSignatureInfo()['positional'], doc)

    def _set_svc_method(self, name, in_obj, callargs, doc):
        """
        Common method to properly set a friendly-named remote call method on this RPCClient.

        Since it is not possible to dynamically generate a method signature at run-time (without exec/eval),
        the method has to do translations between *args and **kwargs. Therefore, it needs to know what the
        kwargs are meant to be, either via the interface's method signature, or the IonServiceDefinition's method
        schema.
        """
        def svcmethod(self, *args, **kwargs):
            assert len(args)==0, "You MUST used named keyword args when calling a dynamically generated remote method"      # we have no way of getting correct order
            headers = kwargs.pop('headers', None)           # pull headers off, cannot put this in the signature due to *args for ordering
            ionobj = IonObject(in_obj, **kwargs)
            return self.request(ionobj, op=name, headers=headers)

        newmethod           = svcmethod
        newmethod.__doc__   = doc
        setattr(self.__class__, name, newmethod)

    def request(self, msg, headers=None, op=None, timeout=None):
        """
        Request override for RPCClients.

        Puts the op into the headers and calls the base class version.
        """
        assert op
        assert headers is None or isinstance(headers, dict)
        headers = headers or {}
        headers['op'] = op

        return RequestResponseClient.request(self, msg, headers=headers, timeout=timeout)


class RPCResponseEndpointUnit(ResponseEndpointUnit):
    def __init__(self, routing_obj=None, **kwargs):
        ResponseEndpointUnit.__init__(self)
        self._routing_obj = routing_obj
        
    def _message_received(self, msg, headers):
        """
        Internal _message_received override.

        We need to be able to detect IonExceptions raised in the Interceptor stacks as well as in the actual
        call to the op we're routing into. This override will handle the return value being sent to the caller.
        """
        result = None
        response_headers = None

        ts = time.time()
        try:
            result, response_headers = ResponseEndpointUnit._message_received(self, msg, headers)       # execute interceptor stack, calls into our message_received
        except IonException as ex:
            (exc_type, exc_value, exc_traceback) = sys.exc_info()
            tb_list = traceback.extract_tb(sys.exc_info()[2])
            tb_list = traceback.format_list(tb_list)
            tb_output = ""
            for elt in tb_list:
                tb_output += elt
            log.debug("Got error response")
            log.debug("Exception message: %s" % ex)
            log.debug("Traceback:\n%s" % tb_output)
            response_headers = self._create_error_response(ex)
        finally:
            # REPLIES: propogate protocol, conv-id, conv-seq
            response_headers['protocol']    = headers.get('protocol', '')
            response_headers['conv-id']     = headers.get('conv-id', '')
            response_headers['conv-seq']    = headers.get('conv-seq', 1) + 1

            elapsed = time.time() - ts
            log.info("Server-side response (conv id: %s/%s, name: %s): %.2f elapsed", headers.get('conv-id', 'NOCONVID'),
                                                                                      response_headers.get('conv-seq', 'NOSEQ'),
                                                                                      self.channel._recv_name,
                                                                                      elapsed)

        log.info("MESSAGE SEND [S->D] RPC: %s, headers: %s", result, response_headers)

        return self.send(result, response_headers)

    def message_received(self, msg, headers):
        assert self._routing_obj, "How did I get created without a routing object?"

        log.debug("RPCResponseEndpointUnit.message_received\n\tmsg: %s\n\theaders: %s", msg, headers)

        cmd_arg_obj = msg
        cmd_op      = headers.get('op', None)

        # transform cmd_arg_obj into a dict
        if hasattr(cmd_arg_obj, '__dict__'):
            cmd_arg_obj = cmd_arg_obj.__dict__
        elif isinstance(cmd_arg_obj, dict):
            pass
        else:
            raise BadRequest("Unknown message type, cannot convert into kwarg dict: %s" % str(type(cmd_arg_obj)))

        # op name must exist!
        if not hasattr(self._routing_obj, cmd_op):
            raise BadRequest("Unknown op name: %s" % cmd_op)

        ro_meth     = getattr(self._routing_obj, cmd_op)

        result = None
        response_headers = {}
        try:
            ######
            ###### THIS IS WHERE THE SERVICE OPERATION IS CALLED ######
            ######
            result              = self._make_routing_call(ro_meth, cmd_arg_obj)
            response_headers    = { 'status_code': 200, 'error_message': '' }
            ######

        except TypeError as ex:
            log.exception("TypeError while attempting to call routing object's method")
            response_headers = self._create_error_response(ServerError(ex.message))

        return result, response_headers

    def _create_error_response(self, ex):
        # have seen exceptions where the "message" is really a tuple, and pika is not a fan: make sure it is str()'d
        return {'status_code': ex.get_status_code(),
                'error_message': str(ex.get_error_message()),
                'performative':'failure'}

    def _make_routing_call(self, call, op_args):
        """
        Calls into the routing object.

        May be overridden at a lower level.
        """
        return call(**op_args)


class RPCServer(RequestResponseServer):
    endpoint_unit_type = RPCResponseEndpointUnit

    def __init__(self, service=None, **kwargs):
        log.debug("In RPCServer.__init__")
        self._service = service
        RequestResponseServer.__init__(self, **kwargs)

    def create_endpoint(self, **kwargs):
        """
        @TODO: push this into RequestResponseServer
        """
        log.debug("RPCServer.create_endpoint override")
<<<<<<< HEAD
        return RequestResponseServer.create_endpoint(self, routing_obj=self._service, **kwargs)


class ProcessRPCRequestEndpointUnit(RPCRequestEndpointUnit):

    def __init__(self, process=None, **kwargs):
        RPCRequestEndpointUnit.__init__(self, **kwargs)
        self._process = process

    def _build_invocation(self, **kwargs):
        newkwargs = kwargs.copy()
        newkwargs.update({'process':self._process})

        inv = RPCRequestEndpointUnit._build_invocation(self, **newkwargs)
        return inv

    def _intercept_msg_in(self, inv):
        """
        Override for incoming message interception.

        This is a request, so the order should be Message, Process
        """
        inv_one = RPCRequestEndpointUnit._intercept_msg_in(self, inv)
        inv_two = process_interceptors(interceptors["process_incoming"] if "process_incoming" in interceptors else [], inv_one)
        return inv_two

    def _intercept_msg_out(self, inv):
        """
        Override for outgoing message interception.

        This is request, so the order should be Process, Message
        """
        inv_one = process_interceptors(interceptors["process_outgoing"] if "process_outgoing" in interceptors else [], inv)
        inv_two = RPCRequestEndpointUnit._intercept_msg_out(self, inv_one)

        return inv_two

    def _build_header(self, raw_msg):
        """
        Builds the header for this Process-level RPC conversation.
        https://confluence.oceanobservatories.org/display/syseng/CIAD+COI+OV+Common+Message+Format
        """

        context = self._process.get_context()
        log.debug('ProcessRPCRequestEndpointUnit._build_header has context of: %s', context)

        # conv-id/seq/protocol are set in the base class
        header = RPCRequestEndpointUnit._build_header(self, raw_msg)

        # add our process identity to the headers
        header.update({'sender-name'  : self._process.name or 'unnamed-process',     # @TODO
                       'sender'       : self._process.id })

        if hasattr(self._process,'process_type' ):
            header.update({'sender-type'  : self._process.process_type or 'unknown-process-type' })
            if self._process.process_type == 'service':
                header.update({ 'sender-service' : "%s,%s" % ( self.channel._send_name.exchange,self._process.name) })

        # use context to set security attributes forward
        if isinstance(context, dict):
            # fwd on actor specific information, according to common message format spec
            actor_id            = context.get('ion-actor-id', None)
            actor_roles         = context.get('ion-actor-roles', None)
            actor_tokens        = context.get('ion-actor-tokens', None)
            expiry              = context.get('expiry', None)
            container_id        = context.get('origin-container-id', None)
            initiating_conv_id = context.get('initiating-conv-id', None)

            if initiating_conv_id:
                header['initiating-conv-id']  = initiating_conv_id

            #If an actor-id is specified then there may be other associated data that needs to be passed on
            if actor_id:
                header['ion-actor-id']  = actor_id
                if actor_roles:     header['ion-actor-roles']   = actor_roles
                if actor_tokens:    header['ion-actor-tokens']  = actor_tokens

            if expiry:          header['expiry']                = expiry
            if container_id:    header['origin-container-id']   = container_id
        else:
            # no context? we're the originator of the message then
            container_id                    = BaseEndpoint._get_container_instance().id
            header['origin-container-id']   = container_id

        return header

    def _get_sample_name(self):
        return str(self._process.id)

    def _get_sflow_manager(self):
        return self._process.container.sflow_manager

class ProcessRPCClient(RPCClient):
    endpoint_unit_type = ProcessRPCRequestEndpointUnit

    def __init__(self, process=None, **kwargs):
        self._process = process
        RPCClient.__init__(self, **kwargs)

    def create_endpoint(self, to_name=None, existing_channel=None, **kwargs):
        if not self._process:
            raise StandardError("No Process specified")

        newkwargs = kwargs.copy()
        newkwargs['process'] = self._process
        return RPCClient.create_endpoint(self, to_name, existing_channel, **newkwargs)

class ProcessRPCResponseEndpointUnit(RPCResponseEndpointUnit):

    def __init__(self, process=None, **kwargs):
        RPCResponseEndpointUnit.__init__(self, **kwargs)
        self._process = process
        assert process

    def _message_received(self, msg, headers):
        """
        Message received override.

        Sets the process' context here to be picked up by subsequent calls out by this service to other services, or replies.
        """
        with self._process.push_context(headers):
            return RPCResponseEndpointUnit._message_received(self, msg, headers)

    def _build_invocation(self, **kwargs):
        newkwargs = kwargs.copy()
        newkwargs.update({'process':self._process})

        inv = RPCResponseEndpointUnit._build_invocation(self, **newkwargs)
        return inv

    def _intercept_msg_in(self, inv):
        """
        Override for incoming message interception.

        This is response incoming, so the order should be Message, Process
        """
        inv_one = RPCResponseEndpointUnit._intercept_msg_in(self, inv)
        inv_two = process_interceptors(interceptors["process_incoming"] if "process_incoming" in interceptors else [], inv_one)
        return inv_two

    def _intercept_msg_out(self, inv):
        """
        Override for outgoing message interception.

        This is response outgoing, so the order should be Process, Message
        """
        inv_one = process_interceptors(interceptors["process_outgoing"] if "process_outgoing" in interceptors else [], inv)
        inv_two = RPCResponseEndpointUnit._intercept_msg_out(self, inv_one)
        return inv_two

    def _build_header(self, raw_msg):
        """
        Builds the header for this Process-level RPC conversation.
        https://confluence.oceanobservatories.org/display/syseng/CIAD+COI+OV+Common+Message+Format
        """

        context = self._process.get_context()
        log.debug('ProcessRPCResponseEndpointUnit._build_header has context of: %s', context)

        # conv-id/seq/protocol are set in the base class
        header = RPCResponseEndpointUnit._build_header(self, raw_msg)

        # add our process identity to the headers
        header.update({'sender-name'  : self._process.name or 'unnamed-process',     # @TODO
                       'sender'       : self._process.id })

        if hasattr(self._process,'process_type' ):
            header.update({'sender-type'  : self._process.process_type or 'unknown-process-type' })
            if self._process.process_type == 'service':
                header.update({ 'sender-service' : "%s,%s" % ( self.channel._send_name.exchange,self._process.name) })

        # use context to set security attributes forward
        if isinstance(context, dict):
            # fwd on actor specific information, according to common message format spec
            actor_id            = context.get('ion-actor-id', None)
            actor_roles         = context.get('ion-actor-roles', None)
            actor_tokens        = context.get('ion-actor-tokens', None)
            expiry              = context.get('expiry', None)
            container_id        = context.get('origin-container-id', None)
            initiating_conv_id  = context.get('initiating-conv-id', None)

            if initiating_conv_id:
                header['initiating-conv-id'] = initiating_conv_id

            #If an actor-id is specified then there may be other associated data that needs to be passed on
            if actor_id:
                header['ion-actor-id']  = actor_id
                if actor_roles:     header['ion-actor-roles']   = actor_roles
                if actor_tokens:    header['ion-actor-tokens']  = actor_tokens

            if expiry:          header['expiry']                = expiry
            if container_id:    header['origin-container-id']   = container_id
        else:
            # no context? we're the originator of the message then (in a response??)
            container_id                    = BaseEndpoint._get_container_instance().id
            header['origin-container-id']   = container_id

        return header

class ProcessRPCServer(RPCServer):
    endpoint_unit_type = ProcessRPCResponseEndpointUnit

    def __init__(self, process=None, **kwargs):
        assert process
        self._process = process
        RPCServer.__init__(self, **kwargs)

    def create_endpoint(self, **kwargs):
        newkwargs = kwargs.copy()
        newkwargs['process'] = self._process
        return RPCServer.create_endpoint(self, **newkwargs)
=======
        return RequestResponseServer.create_endpoint(self, routing_obj=self._service, **kwargs)
>>>>>>> 94c38789
<|MERGE_RESOLUTION|>--- conflicted
+++ resolved
@@ -983,7 +983,6 @@
         @TODO: push this into RequestResponseServer
         """
         log.debug("RPCServer.create_endpoint override")
-<<<<<<< HEAD
         return RequestResponseServer.create_endpoint(self, routing_obj=self._service, **kwargs)
 
 
@@ -1194,7 +1193,4 @@
     def create_endpoint(self, **kwargs):
         newkwargs = kwargs.copy()
         newkwargs['process'] = self._process
-        return RPCServer.create_endpoint(self, **newkwargs)
-=======
-        return RequestResponseServer.create_endpoint(self, routing_obj=self._service, **kwargs)
->>>>>>> 94c38789
+        return RPCServer.create_endpoint(self, **newkwargs)